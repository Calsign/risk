--- conflicted
+++ resolved
@@ -70,12 +70,8 @@
     Helper for [risk f]. *)
 let rec game_loop (st:Interface.t) (msg : string option) : unit =
   draw_board st;
-<<<<<<< HEAD
-  win_yet st;
+  win_yet (game_state st);
   draw_stats st;
-=======
-  win_yet (game_state st);
->>>>>>> 6b3ae56b
   print_endline "";
   print_endline (match msg with
       | Some m -> m
