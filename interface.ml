open Board
open Board_state
open Game_state

(** [arrow] is the type of arrow key direction. *)
type arrow = Up | Down | Left | Right

(** ['a String_map] is used for storing maps indexed by [node_id]
    or [cont_id], both of which are aliases of [string]. *)
module String_map = Map.Make (String)

(** [Interface.t] is the type representing the state of the game interface. 
    It includes the game state, which node the cursor is located at, scroll 
    coordinates, the map of nodes to adjacent nodes reached from arrow 
    directions, the leaderboard state, and the help state. *)
type t = {
  game_state : Game_state.t;
  cursor_node : node_id;
  scroll : coords;
  move_map : ((arrow * node_id option) list) String_map.t;
  leaderboard : (bool * stats_category);
  help : (bool * string);
}

(** [game_state st] is the game state corresponding to interface [st]. *)
let game_state st = st.game_state

(** [board_state st] is the board state corresponding to interface [st]. *)
let board_state st = game_state st |> board_st

(** [board st] is the board corresponding to interface [st]. *)
let board st = board_state st |> Board_state.board

(** [attacking_node st] is [Some node] that the current player is attacking or
    occupying from, or [None] if the current player is not selecting a defender
    or occupying. *)
let attacking_node st = match (turn st.game_state) with
  | Attack ((DefendSelectA node) | OccupyA (node,_)) -> Some node 
  | _ -> None

(** [leaderboard_on st] is whether or not the leaderboard
    is activated in [st]. *)
let leaderboard_on st = fst st.leaderboard

(** [leaderboard_cat st] is the category that the leaderboard
    is sorted by in [st]. *)
let leaderboard_cat st = snd st.leaderboard

(** [toggle_leaderboard st] is the interface with the leaderboard activation
    opposite of the one in [st]. *)
let toggle_leaderboard st = 
  {st with leaderboard = (not (leaderboard_on st), leaderboard_cat st)}

<<<<<<< HEAD
(** [set_leaderboard_cat st cat] is the interface [st]
    with the sorted by category set to [cat]. *)
=======
(** [set_leaderboard_cat st cat] is the interface [st] with the sorted by category
    set to [cat]. *)
>>>>>>> ec4fd04e
let set_leaderboard_cat st cat = 
  {st with leaderboard = (leaderboard_on st, cat)}

(** [help_on st] is whether the help menu is activated in [st]. *)
let help_on st = fst st.help

(** [help_cat st] is the category of gameplay state in [st] that help 
    is being displayed for. *)
let help_cat st = snd st.help

(** [toggle_help st] is the interface with the help activation opposite
    of the one in [st]. *)
let toggle_help st = {st with help = (not (help_on st), help_cat st)}

(** [check_is_owner st node] is whether or not the current player owns
    [node] in [st]. *)
let check_is_owner st (node:node_id option) =
  match node with 
  | None -> failwith "Node does not exist"
  | Some node_id 
    -> if node_owner (board_state st) node_id <> 
          Some (current_player st.game_state)
    then raise (NotOwner node_id) else () 

(** [change_attack_node st node] is the interface [st] with the game state's 
    turn state set to selecting the defending node of the attack,
    with the attacking node [node]. *)
let change_attack_node st (node:node_id option) = 
  check_is_owner st node;
  match node with 
  | None -> st
<<<<<<< HEAD
  | Some n -> 
    {st with game_state = set_turn st.game_state (Attack (DefendSelectA n))}
=======
  | Some n 
    -> {st with game_state = set_turn st.game_state (Attack (DefendSelectA n))}
>>>>>>> ec4fd04e

(** [from_fortify_node st] is the node that the current player is fortifying
    from in interface [st]. *)
let from_fortify_node st = match (turn st.game_state) with 
  | Fortify ((ToSelectF node) | CountF (node,_)) -> Some node
  | _ -> None

(** [change_from_fortify_node st node] is the interface [st] with the game
    state's turn state set to selecting a node to fortify to,
    with the fortifying from node [node]. *)
let change_from_fortify_node st node = 
  check_is_owner st node; 
  match node with 
  | None -> st
<<<<<<< HEAD
  | Some n -> 
    {st with game_state = set_turn st.game_state (Fortify (ToSelectF n))}
=======
  | Some n 
    -> {st with game_state = set_turn st.game_state (Fortify (ToSelectF n))}
>>>>>>> ec4fd04e

(** [reinforce_place st node] is the interface [st] with the game state's turn
    state set to reinforce where the player can place armies onto [node]. *)
let reinforce_place st node =
  check_is_owner st node;
  match node with
  | None -> st
  | Some n -> 
    {st with game_state = 
               set_turn st.game_state 
                 (Reinforce ((PlaceR n),
                             remaining_reinforcements st.game_state))}

(** [fortify_select st node1 node2] is the interface [st] with the game state's
    turn state set to fortify where the player inputs the number of armies they
    want moved. *)
let fortify_select st node1 node2 = 
  check_is_owner st node2;
  match node1,node2 with 
  | Some n1, Some n2 
    -> {st with game_state = set_turn st.game_state (Fortify (CountF (n1,n2)))}
  | _ -> st

(** [pi] is the float approximation of the mathematical constant pi. *)
let pi = acos (~-. 1.)

(** [target_angle arrow] is the angle in radians corresponding to [arrow]. *)
let target_angle arrow : float = match arrow with
  | Up -> ~-. (pi /. 2.)
  | Down -> (pi /. 2.)
  | Left -> pi
  | Right -> 0.

(** [angle_diff a b] is the angle difference between angles [a] and [b],
    in radians. *)
let angle_diff a b = atan2 (sin (b -. a)) (cos (b -. a)) |> abs_float

(** [find_best_move board node arrow] is the tuple containing [arrow]
    and [Some n] if there exists an [n] adjacent to [node] that is
    in about the same direction from [node] as [arrow] in [board], or 
    [None] if such a node does not exist. *)
let find_best_move brd node arrow : (arrow * node_id option) =
  let target = target_angle arrow
  in (arrow, snd begin
      List.fold_left
        (fun ((prev, _) as acc : float * node_id option) (adj : node_id) ->
           begin
             let x, y = node_coords brd node
             in let ax, ay = node_coords brd adj
             in let theta =
                  atan2 (float_of_int (ay - y)) (float_of_int (ax - x))
             in let diff = angle_diff theta target
             in if diff < prev then (diff, Some adj) else acc
           end
        ) (pi /. 2., None) (node_borders brd node)
    end)

(** [build_move_list board node] is the list of all four possible directional 
    arrows from [node] and the nodes they point to in [board]. *)
let build_move_list brd node : (arrow * node_id option) list =
  [
    find_best_move brd node Up;
    find_best_move brd node Down;
    find_best_move brd node Left;
    find_best_move brd node Right;
  ]

(** [build_move_map gamestate] is the map of all nodes in [gamestate] to their
    possible directional movements and the nodes the movements lead to. *)
let build_move_map gs : ((arrow * node_id option) list) String_map.t =
  let brd = Game_state.board_st gs |> Board_state.board
  in fold_nodes brd
    (fun node acc -> String_map.add node (build_move_list brd node) acc)
    String_map.empty

(** [init gs] is the initial interface with game state [gs]. *)
let init gs =
  {
    game_state = gs;
    cursor_node = board_st gs |> Board_state.board |> nodes |> List.hd;
    scroll = (0, 0);
    move_map = build_move_map gs;
    leaderboard = (false, CatPlayer);
    help = (true, "pick") (* TODO *)
  }

(** [cursor st] is the coordinates of the cursor in interface [st]. *)
let cursor st = node_coords (board st) st.cursor_node

(** [cursor_node st] is the node that the cursor is at in interface [st]. *)
let cursor_node st = st.cursor_node

(** [scroll st] is the coordinates of scroll in interface [st]. *)
let scroll st = st.scroll

(** [constrain n min max] bounds [n] between [min] and [max]. *)
let constrain num minim maxim =
  max (min num maxim) minim

(** [scroll_by st xscroll yscroll] is the interface [st] with the ASCII map in 
    the board display scrolled horizontally by [xscroll] and vertically by 
    [yscroll]. *)
let scroll_by st xscroll yscroll =
  let width, height = ANSITerminal.size () in
  let board_width = st |> board |> board_ascii_width in
  let board_height = st |> board |> board_ascii_height in
  {st with scroll = (constrain (x st.scroll + xscroll) 0 (board_width - width),
<<<<<<< HEAD
                     constrain (y st.scroll + yscroll) 0 
                       (board_height - height + 3))}
=======
                     constrain 
                       (y st.scroll + yscroll) 0 (board_height - height + 3))}
>>>>>>> ec4fd04e

(** [gs st gs] is the interface [st] with game state [gs]. *)
let gs st gs =
  {st with game_state = gs}

(** [move_arrow st arrow] is the interface [st] with the cursor moved to the
    destination node corresponding with [arrow] from the current cursor node
    in [st]. *)
let move_arrow (st : t) (arrow : arrow) =
  let lst = String_map.find st.cursor_node st.move_map
  in match List.assoc arrow lst with
  | Some node -> {st with cursor_node = node}
  | None -> st

(** [set_cursor_node st node] is the interface [st] with the cursor moved to 
    [node]. *)
let set_cursor_node st = function
  | None -> st
  | Some node_id -> {st with cursor_node = node_id} 

(** [pick st] is the interface [st] with the game state with the cursor node
    selected to be owned by the current player. *)
let pick st = {st with game_state = pick_nodes st.game_state st.cursor_node} 

(** [change_game_st st gamestate] is the interface with 
    the game state [gamestate].*)
let change_game_st st game_st = {st with game_state = game_st}

(** [turn_valid_nodes st] is the list of nodes that are able to be actioned
    upon during the current game state in interface [st]. *)
let turn_valid_nodes st =
  let gs = game_state st
  in let bs = board_state st
  in let b = board st
  in let is_owner = fun node -> node_owner bs node = Some (current_player gs)
  in let pred = match turn gs with
      | Pick -> fun node -> node_owner bs node = None
      | Reinforce (SelectR,_) -> is_owner
      | Reinforce (PlaceR _,_) -> failwith "shouldn't happen"
      | Attack AttackSelectA
        -> fun node -> node_owner bs node = Some (current_player gs)
                       && node_army bs node > 1
      | Attack (DefendSelectA n)
        -> fun node -> node_owner bs node <> Some (current_player gs)
                       && List.mem node (node_borders b n)
      | Attack (OccupyA _) -> failwith "shouldn't happen"
      | Fortify FromSelectF -> fun node -> is_owner node
                                           && node_army bs node > 1
      | Fortify (ToSelectF n)
        -> let reachable = dfs bs n []
        in fun node -> node <> n && List.mem node reachable
      | Fortify (CountF _) -> failwith "shouldn't happen"
  in nodes_filter b pred<|MERGE_RESOLUTION|>--- conflicted
+++ resolved
@@ -51,13 +51,8 @@
 let toggle_leaderboard st = 
   {st with leaderboard = (not (leaderboard_on st), leaderboard_cat st)}
 
-<<<<<<< HEAD
 (** [set_leaderboard_cat st cat] is the interface [st]
     with the sorted by category set to [cat]. *)
-=======
-(** [set_leaderboard_cat st cat] is the interface [st] with the sorted by category
-    set to [cat]. *)
->>>>>>> ec4fd04e
 let set_leaderboard_cat st cat = 
   {st with leaderboard = (leaderboard_on st, cat)}
 
@@ -89,13 +84,8 @@
   check_is_owner st node;
   match node with 
   | None -> st
-<<<<<<< HEAD
-  | Some n -> 
-    {st with game_state = set_turn st.game_state (Attack (DefendSelectA n))}
-=======
   | Some n 
     -> {st with game_state = set_turn st.game_state (Attack (DefendSelectA n))}
->>>>>>> ec4fd04e
 
 (** [from_fortify_node st] is the node that the current player is fortifying
     from in interface [st]. *)
@@ -110,13 +100,8 @@
   check_is_owner st node; 
   match node with 
   | None -> st
-<<<<<<< HEAD
-  | Some n -> 
-    {st with game_state = set_turn st.game_state (Fortify (ToSelectF n))}
-=======
   | Some n 
     -> {st with game_state = set_turn st.game_state (Fortify (ToSelectF n))}
->>>>>>> ec4fd04e
 
 (** [reinforce_place st node] is the interface [st] with the game state's turn
     state set to reinforce where the player can place armies onto [node]. *)
@@ -224,13 +209,8 @@
   let board_width = st |> board |> board_ascii_width in
   let board_height = st |> board |> board_ascii_height in
   {st with scroll = (constrain (x st.scroll + xscroll) 0 (board_width - width),
-<<<<<<< HEAD
-                     constrain (y st.scroll + yscroll) 0 
-                       (board_height - height + 3))}
-=======
                      constrain 
                        (y st.scroll + yscroll) 0 (board_height - height + 3))}
->>>>>>> ec4fd04e
 
 (** [gs st gs] is the interface [st] with game state [gs]. *)
 let gs st gs =
