open Board
open Player

(** ['a String_map] is a map with keys of [node_id] or [cont_id]. *)
module String_map = Map.Make (String)
(** ['a String_set] is a set with keys of [node_id] or [cont_id]. *)
module String_set = Set.Make (String)
(** ['a Player_map] is a map with keys of [Player.t]. *)
module Player_map = Map.Make (Player)

(* idea: we want to be able to access this information quickly
   from both ends; so we implement data structures that facilitate
   both sides of data access and update them at the same time *)

(** [node_state] is the state of a node, used internally.
    Owner (may be none to represent not owned by anyone) and army. *)
type node_state = {id : node_id; owner : Player.t option; army : army}

(** [cont_state] is the state of a continent, used internally.
    Owner (may by none to represent not owned by anyone). *)
type cont_state = {id : cont_id; owner : Player.t option}

(** [player_state] is the state of a player, used internally.
    Set of nodes and continents owned by the player. *)
type player_state = {player : Player.t; nodes : String_set.t; conts : String_set.t; stars : int}

(** [player_stats] is the board statistics of a player.
    It contains the total number of armies, territories, continents,
    and stars that a player owns. *)
type player_stats = {
  player : Player.t; 
  army_tot : army; 
  node_tot : int; 
  cont_tot : int;
  star_tot : int
}

(** [stats_category] is the category that the board leaderboard can be 
    sorted by. *)
type stats_category = CatPlayer | CatArmy | CatNode | CatCont | CatStar

(** [Board_state.t] is the state of a board. The underlying (and
    unchanging) board, the map of nodes to node states, the map
    of continents to continent states, and the map of players
    to player states. *)
type t = {
  board : Board.t;
  nodes : node_state String_map.t;
  conts : cont_state String_map.t;
  players : player_state Player_map.t;
}

(** [UnknownPlayer player] is the exception raised when a unknown player
    ID is specified. *)
exception UnknownPlayer of Player.t

(** [init b players] is the default state from board [b].
    All nodes have no owner and zero armies. All continents have no
    owner. All players have no nodes and no continents. *)
let init board players =
  {
    board = board;
    nodes = fold_nodes board
        (fun node_id acc -> String_map.add node_id
            {id = node_id; owner = None; army = 0} acc)
        String_map.empty;
    conts = fold_conts board
        (fun cont_id acc -> String_map.add cont_id
            {id = cont_id; owner = None} acc)
        String_map.empty;
    players = List.fold_left
        (fun acc player -> Player_map.add player
            {player = player; nodes = String_set.empty;
             conts = String_set.empty; stars = 0} acc)
        Player_map.empty players;
  }

(** [board st] is the board used by state [s]. *)
let board st = st.board

(** [node_state st node] is the state of the node
    referenced by [node] in [st]. *)
let node_state st node_id =
  match String_map.find_opt node_id st.nodes with
  | Some (state) -> state
  | None -> raise (UnknownNode node_id)

(** [cont_state st cont] is the state of the continent
    referenced by [cont] in [st]. *)
let cont_state st cont_id =
  match String_map.find_opt cont_id st.conts with
  | Some (state) -> state
  | None -> raise (UnknownCont cont_id)

(** [player_state st player] is the state of the player
    referenced by [player] in [st]. *)
let player_state st player =
  match Player_map.find_opt player st.players with
  | Some (state) -> state
  | None -> raise (UnknownPlayer player)

(** [node_owner state id] is [Some player] if node [id] is owned by 
    [player], or [None] if [id] is not owned by anyone. *)
let node_owner st node = (node_state st node).owner

(** [owners state] is the list of players that control at least one
    node in [state]. *)
let owners st =
  String_map.fold (fun k (d : node_state) acc -> d.owner :: acc) st.nodes []

(** [node_army state id] is the army stationed at node [id] in [state]. *)
let node_army st node = (node_state st node).army

(** [cont_owner state id] is [Some player] if continent [id] 
    is owned by [player], or [None] if [id] is not owned by anyone. *)
let cont_owner st cont = (cont_state st cont).owner

(** [player_nodes state player] is a list of the nodes
    owned by [player] in [state]. *)
let player_nodes st player =
  String_set.elements (player_state st player).nodes

(** [player_conts state player] is a list of the continents
    owned by [player] in [state]. *)
let player_conts st player =
  String_set.elements (player_state st player).conts

(** [player_army state player] is the total number of armies owned
    by [player] in [state]. This function performs the calculation
    as this information is not saved in the board state. *)
let player_army st (player:Player_map.key) : army =
  List.fold_left (fun acc node -> acc + (node_army st node))
    0 (player_nodes st player)

(** [player_stars state player] is the number of stars owned
    by [player] in [state]. *)
let player_stars st player : int =
  (player_state st player).stars

(** [stats_player ps] is the player in [ps]. *)
let stats_player ps = ps.player

(** [stats_army ps] is the total armies owned by a player in [ps]. *)
let stats_army ps = ps.army_tot

(** [stats_nodes ps] is the total territories owned by a player in [ps]. *)
let stats_nodes ps = ps.node_tot

(** [stats_conts ps] is the total continents owned by a player in [ps]. *)
let stats_conts ps = ps.cont_tot

(** [get_players state] is the list of all existing players in [state]. *)
let get_players st : Player.t list = 
  Player_map.fold (fun key _ acc ->
      if List.mem key acc then acc else key :: acc) st.players []

(** [player_stats_make state player] is the data structure containing the total
    number of territories, continents, and armies (in that order) owned by
    [player] in [state]. *)
let player_stats_make st p : player_stats =
  let n = player_nodes st p |> List.length in
  let c = player_conts st p |> List.length in
  let a = player_army st p in
  let s = player_stars st p in
  {player = p; army_tot = a; node_tot = n; cont_tot = c; star_tot = s}

(*BISECT-IGNORE-BEGIN*) (*play test*)
(** [compare_player_stats category ps1 ps2] is a comparison function
    (similar to Pervasives.compare) that accounts for each field in a record of
    [player_stats], based on [category]. It will result in sorting players in
    ascending order and armies, territories, and continents in descending order. 
*)
let compare_player_stats (c : stats_category) ps1 ps2 : int = match c with 
  | CatPlayer -> Player.compare ps1.player ps2.player 
  | CatArmy -> - Pervasives.compare ps1.army_tot ps2.army_tot
  | CatNode -> - Pervasives.compare ps1.node_tot ps2.node_tot
  | CatCont -> - Pervasives.compare ps1.cont_tot ps2.cont_tot
  | CatStar -> - Pervasives.compare ps1.star_tot ps2.star_tot

(** [sorted_player_stats state category] is the list of all player statistics,
    sorted based on [category] in [state]. *)
let sorted_player_stats (c : stats_category) st : player_stats list =
  let lst = 
    List.fold_left 
      (fun acc player -> (player_stats_make st player)::acc) [] (get_players st)
  in List.sort (compare_player_stats c) lst
(*BISECT-IGNORE-END*)

(** [extract ex a] extracts the value from the option [a]
    if that option is [Some value] and raises [ex] otherwise. *)
let extract except (a : 'a option) =
  match a with
  | Some x -> x
  | None -> raise except (*BISECT-IGNORE*) (*helper function not in mli*)

(** [player_cont_bonus state player] is the the number of bonus reinforcements
    that [player] receives due to the continents that they control. *)
let player_cont_bonus st player =
  List.fold_left
    (fun acc cont_id -> acc + (Board.cont_bonus st.board cont_id))
    0 (player_conts st player)

(** [player_reinforcements state player] is the total number of
    reinforcements that [player] recieves given the current board
    configuration. This includes reinforcements from the number
    of nodes ([max(floor(n/3),3)]) and the sum of all bonuses
    provided by controlling entire continents. *)
let player_reinforcements st player =
  (* territory reinforcements *)
  (max (List.length (player_nodes st player) / 3) 3)
  (* continent bonus *)
  + player_cont_bonus st player

(** [set_army state node army] is the new state resulting from setting
    [node] to have [army] armies in [state]. *)
let set_army st node army =
  let ({nodes} : t) = st
  in let new_node_st = fun state ->
      Some {(extract (UnknownNode node) state) with army = army}
  in {st with nodes = String_map.update node new_node_st nodes}

(** [place_army state node army] is the new state resulting from adding
    [army] armies to [node] in [state]. This is a helper function
    that merely calls [set_army] internally. *)
let place_army st node army =
  set_army st node ((node_army st node) + army)

(** [set_stars state player stars] is the new state resulting from setting
    [player] to have [stars] in [state]. *)
let set_stars st player stars =
  let ({players}:t) = st in 
  let new_player_st = fun (state:player_state option) -> 
    Some {(extract (UnknownPlayer player) state) with stars = stars} in 
  {st with players = Player_map.update player new_player_st players}

(** [place_stars state player stars] is the new state resulting from
    adding [stars] stars to [player] in [state]. This is a helper
    function that calls [set_stars] internally. *)
let place_stars st player stars =
  set_stars st player ((player_stars st player) + stars)

(** [star_generator ()] is either 1 star or sometimes, with a
    low probability, 2 stars. *)
let star_generator = 
  fun () ->
    Random.self_init ();
    let p = 0.08 in
    if (Random.float 1.0) > p then 1 else 2

(** [dfs node visited] is a special implementation of a depth first search that
    will only go along monochromatic paths. 
    Returns a list of nodes visited. *)
let rec dfs (st : t) (node : node_id) (visited : node_id list) : node_id list =
  let internal lst n =
    if (node_owner st n) = (node_owner st node) && not (List.mem n lst)
    then dfs st n (n :: lst) else lst
  in let filter (n : node_id) = not (List.mem n visited)
  in List.fold_left 
    internal visited (node_borders (board st) node |> List.filter filter)

(** [update_map player_opt f map] runs [Map.replace] on [map]
    with option handling for [player_opt] and [f]. *)
let update_map
    (player_opt : Player.t option)
    (f : player_state -> player_state)
    (map : player_state Player_map.t) =
  let replacer player'' state_opt =
    Some (f (extract (UnknownPlayer player'') state_opt))
  in match player_opt with
  | Some player' -> Player_map.update player' (replacer player') map
  | None -> map

(** [is_owner st player node cont] is true iff [player] is the owner of [cont]
     after owning the target [node] in state [st]. *)
let is_owner st player node cont =
  List.for_all
    (fun n -> (n = node) || ((node_owner st n) = player))
    (cont_nodes (board st) cont)

(** [set_owner state node player] is the new state resulting from
    changing ownership of [node] to [player] in [state].

    This function needs to accomplish several things:
     - change owner of [node] to [player]
     - remove old owner from continents containing [node]
     - add [player] as owner of continents containing [node]
         newly controlled by [player] as a result
     - update controlled node and cont lists in player state *)
let set_owner (st : t) (node : node_id) (player : Player.t option) =
  (* the previous owner of the target node *)
  let prev_owner = node_owner st node
  (* all continents containing the target node *)
  in let node_conts = node_conts (board st) node
  (* the new state of the target node, with the owner updated *)
  in let new_node_st = fun state ->
      Some ({(extract (UnknownNode node) state)
             with owner = player} : node_state)

  (* update state of new owner *)
  in let new_player_st
<<<<<<< HEAD
      (({nodes=nodes'; conts=conts'; stars=stars'} : player_state) as ps) : player_state =
=======
      {nodes=nodes'; conts=conts'; stars=stars'} =
>>>>>>> c9035337
       {
         ps with
         (* add node to list of controlled nodes *)
         nodes = String_set.add node nodes';
         (* add continents that the player now fully controls *)
         conts = List.fold_left
             (fun acc cont -> if is_owner st player node cont
               then String_set.add cont acc else acc)
             conts' node_conts;
         stars = stars'
       }

  (* update state of previous owner *)
  in let prev_player_st
<<<<<<< HEAD
      (({nodes=nodes'; conts=conts'; stars=stars'} : player_state) as ps) : player_state =
=======
      {nodes=nodes'; conts=conts'; stars=stars'} =
>>>>>>> c9035337
       {
         ps with
         (* remove node from list of controlled nodes *)
         nodes = String_set.remove node nodes';
         (* remove continents that the player no longer controls *)
         conts = List.fold_left
             (fun acc cont -> String_set.remove cont acc)
             conts' node_conts;
         stars=stars'
       }

  (* make player owner of newly controlled continents and
     remove owner from continents no longer controlled by
     previous owner *)
  in let new_conts conts' player' = List.fold_left
         (fun acc cont ->
            String_map.update cont (fun cont_st_opt ->
                if is_owner st player node cont then Some {id = cont; owner = player'}
                else None) conts'
         ) conts' node_conts

  (* state transition *)
  in let ({nodes; conts; players} : t) = st in
  {
    st with
    nodes = String_map.update node new_node_st nodes;
    conts = new_conts conts player;
    players = update_map player new_player_st players
              |> update_map prev_owner prev_player_st;
  }

(** [player_frontiers bs player] is the list of nodes that are controlled by
    [player] in [bs] and also border nodes not controlled by [player]. *)
let player_frontiers bs player =
  let predicate node = not
      (List.for_all
         (fun border -> node_owner bs border = Some player)
         (node_borders (board bs) node))
  in List.filter predicate (player_nodes bs player)

open Yojson.Basic.Util

let node_state_of_json json =
  {
    id = json |> member "id" |> to_string;
    owner = json |> member "owner" |> to_option player_of_json;
    army = json |> member "army" |> to_int;
  }

let json_of_node_state (ns : node_state) =
  `Assoc begin
    ("id", `String ns.id) ::
    ("army", `Int ns.army) ::
    begin
      match ns.owner with
      | Some player -> [("owner", json_of_player player)]
      | None -> []
    end
  end

let json_of_player_stars (ps : player_state) =
  `Assoc [("player",
           `String (player_name ps.player)); ("stars", `Int (ps.stars))]

let player_stars_of_json json =
  json |> to_list |> List.map (fun j ->
      (j |> member "player" |> to_string,
       j |> member "stars" |> to_int))

let rec map_of_list adder ider map = function
  | [] -> map
  | hd :: tl -> map_of_list adder ider (adder (ider hd) hd map) tl

let rec set_of_list adder set = function
  | [] -> set
  | hd :: tl -> set_of_list adder (adder hd set) tl

let board_state_of_json json =
  try begin
    let board = json |> member "board" |> Board.from_json
    in let node_states = json |> member "node_states" |> to_list
                         |> List.map node_state_of_json
    in let player_stars = json |> member "player_stars" |> player_stars_of_json
    in let nodes = map_of_list String_map.add (fun ({id} : node_state) -> id)
           String_map.empty node_states
    in let node_owner node = (String_map.find node nodes).owner
    in let cont_owner cont =
         let ns = cont_nodes board cont
         in let potential = match ns with
             | [] -> None
             | node :: tl -> node_owner node
         in if List.for_all (fun node -> node_owner node = potential) ns
         then potential else None
    in let conts = List.fold_left (fun acc cont ->
        String_map.add cont {id = cont; owner = cont_owner cont} acc)
        String_map.empty (conts board)
    in let player_list = List.map node_owner (Board.nodes board)
                         |> List.fold_left (fun acc -> function
                             | Some x -> x :: acc
                             | None -> acc) []
                         |> List.sort_uniq Player.compare
    in let node_cont_maker fcn all_fcn player =
         set_of_list String_set.add String_set.empty
           (List.filter (fun x -> fcn x = Some player) (all_fcn board))
    in let players = List.fold_left
           (fun acc player -> Player_map.add player
               {
                 player = player;
                 nodes = node_cont_maker node_owner Board.nodes player;
                 conts = node_cont_maker cont_owner Board.conts player;
                 stars = List.assoc (player_name player) player_stars;
               }
               acc) Player_map.empty player_list
    in {
      board = board;
      nodes = nodes;
      conts = conts;
      players = players;
    }
  end with
  | Yojson.Basic.Util.Type_error (msg, j) ->
    j |> Yojson.Basic.to_string |> print_endline;
    failwith ("failed to load board state: " ^ msg)

let json_of_board_state st =
  `Assoc [
    ("board", st.board |> Board.json_of_board);
    ("node_states",
     `List (List.map json_of_node_state
              (st.nodes |> String_map.bindings |> List.map snd)));
    ("player_stars",
     `List (Player_map.fold
              (fun _ ps acc -> json_of_player_stars ps :: acc) st.players []));
  ]<|MERGE_RESOLUTION|>--- conflicted
+++ resolved
@@ -298,11 +298,7 @@
 
   (* update state of new owner *)
   in let new_player_st
-<<<<<<< HEAD
-      (({nodes=nodes'; conts=conts'; stars=stars'} : player_state) as ps) : player_state =
-=======
-      {nodes=nodes'; conts=conts'; stars=stars'} =
->>>>>>> c9035337
+      (({nodes=nodes'; conts=conts'; stars=stars'} : player_state) as ps) =
        {
          ps with
          (* add node to list of controlled nodes *)
@@ -317,11 +313,7 @@
 
   (* update state of previous owner *)
   in let prev_player_st
-<<<<<<< HEAD
-      (({nodes=nodes'; conts=conts'; stars=stars'} : player_state) as ps) : player_state =
-=======
-      {nodes=nodes'; conts=conts'; stars=stars'} =
->>>>>>> c9035337
+      (({nodes=nodes'; conts=conts'; stars=stars'} : player_state) as ps) =
        {
          ps with
          (* remove node from list of controlled nodes *)
