--- conflicted
+++ resolved
@@ -3,7 +3,6 @@
 open Board
 open Board_state
 
-<<<<<<< HEAD
 let rec game_loop (st:Game_state.t) : unit = 
   print_endline "\nEnter a command";
   print_string  "> "; 
@@ -28,7 +27,8 @@
     print_endline "\nWrong type of turn.";
     game_loop st
   | InsufficientArmies (node_id,army) -> 
-    print_endline ("\nYou only have " ^ (string_of_int army) ^ " armies to attack with! You can't attack " ^ node_id ^ "!");
+    print_endline ("\nYou only have " ^ (string_of_int army) ^
+                   " armies to attack with! You can't attack " ^ node_id ^ "!");
     game_loop st  
   | FriendlyFire player -> 
     print_endline "\nYou can't attack yourself!";
@@ -55,44 +55,7 @@
 let risk f = 
   let board = Board.from_json (Yojson.Basic.from_file f) in 
   try game_loop (assign_random_nodes (Game_state.init board players)) with 
-=======
-(** let rec game_loop board (st:Game_state.t) =
-  let process (result) (msg : string) = match result with
-    | NoPlayers -> 
-      print_endline("\nNo players!");
-      game_loop board st
-    | NonadjacentNode(node_id1, node_id2) -> 
-      print_endline("\n" node_id1 ^ " is not adjacent to " node_id2) ^ "!";
-      game_loop board st
-    | InvalidState(turn_state) -> 
-      print_endline("\nYou can't reinforce here!\n";
-                    game_loop board st
-                  | InsufficientArmies(node_id * army) -> 
-                    print_endline("\nYou only have " ^ army "armies! You can't attack" ^ node_id ^ "!\n";
-                                  game_loop board st  
-                                | FriendlyFire of Player.t option -> 
-                                    print_endline("\nYou can't attack yourself!\n";
-                                                  game_loop board st in
-  print_endline "\nEnter a command";
-  print_string  "> "; 
-  match Command.parse (read_line ()) with
-  | exception (Command.Malformed) ->
-    print_endline("\nInvalid command"); 
-    game_loop board st
-  | exception (Command.Empty) ->
-    print_endline("\nPlease enter a command!"); 
-    game_loop board st
-  | Quit -> print_endline("\Thanks for playing!\n"); exit 0
-      game_loop board st
-*)
-
-let risk f = 
-  failwith "todo"
-  (*let board = Board.from_json (Yojson.Basic.from_file f) in 
-  try game_loop board (Game_state.init board) with 
->>>>>>> 9b84d714
   | End_of_file -> print_endline("\nThanks for playing!\n"); exit 0
-  *)
 
 let rec game () = 
   ANSITerminal.(print_string [red]
