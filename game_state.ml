--- conflicted
+++ resolved
@@ -40,13 +40,11 @@
 
 let turn_to_attack st = {st with turn = Attack}
 
-<<<<<<< HEAD
 let change_board_st st board_st = {st with board_state = board_st}
-=======
+
 let remaining_reinforcements st =
   let () = if st.turn <> Reinforce then raise (InvalidState st.turn) else () in
   st.remaining_reinforcements
->>>>>>> 2c417e5f
 
 let reinforce st n =
   let () = if st.turn <> Reinforce then raise (InvalidState st.turn) else () in
