
open Board
open Player

(** ['a String_map] is a map with keys of [node_id] or [cont_id]. *)
module String_map = Map.Make (String)
(** ['a String_set] is a set with keys of [node_id] or [cont_id]. *)
module String_set = Set.Make (String)
(** ['a Player_map] is a map with keys of [Player.t]. *)
module Player_map = Map.Make (Player)

(* idea: we want to be able to access this information quickly
   from both ends; so we implement data structures that facilitate
   both sides of data access and update them at the same time *)

(** [node_state] is the state of a node, used internally.
    Owner (may be none to represent not owned by anyone) and army. *)
type node_state = {owner : Player.t option; army : army}

(** [cont_state] is the state of a continent, used internally.
    Owner (may by none to represent not owned by anyone). *)
type cont_state = {owner : Player.t option}

(** [player_state] is the state of a player, used internally.
    Set of nodes and continents owned by the player. *)
type player_state = {nodes : String_set.t; conts : String_set.t}

(** [Board_state.t] is the state of a board. The underlying (and
    unchanging) board, the map of nodes to node states, the map
    of continents to continent states, and the map of players
    to player states. *)
type t = {
  board : Board.t;
  nodes : node_state String_map.t;
  conts : cont_state String_map.t;
  players : player_state Player_map.t;
}

(** [UnknownPlayer player] is the exception raised when a unknown player
    ID is specified. *)
exception UnknownPlayer of Player.t

(** [init b players] is the default state from board [b].
    All nodes have no owner and zero armies. All continents have no
    owner. All players have no nodes and no continents. *)
let init board players =
  {
    board = board;
    nodes = fold_nodes board
        (fun node_id acc -> String_map.add node_id
            {owner = None; army = 0} acc)
        String_map.empty;
    conts = fold_conts board
        (fun cont_id acc -> String_map.add cont_id
            {owner = None} acc)
        String_map.empty;
    players = List.fold_left
        (fun acc player -> Player_map.add player
            {nodes = String_set.empty; conts = String_set.empty} acc)
        Player_map.empty players;
  }

(** [board s] is the board used by state [s]. *)
let board st = st.board

(** [node_state st node] is the state of the node
    referenced by [node] in [st]. *)
let node_state st node_id =
  match String_map.find_opt node_id st.nodes with
  | Some (state) -> state
  | None -> raise (UnknownNode node_id)

(** [cont_state st cont] is the state of the continent
    referenced by [cont] in [st]. *)
let cont_state st cont_id =
  match String_map.find_opt cont_id st.conts with
  | Some (state) -> state
  | None -> raise (UnknownCont cont_id)

(** [player_state st player] is the state of the player
    referenced by [player] in [st]. *)
let player_state st player =
  match Player_map.find_opt player st.players with
  | Some (state) -> state
  | None -> raise (UnknownPlayer player)

(** [node_owner state id] is [Some player] if node [id] is owned by 
    [player], or [None] if [id] is not owned by anyone. *)
let node_owner st node = (node_state st node).owner

(** [node_army state id] is the army stationed at node [id] in [state]. *)
let node_army st node = (node_state st node).army

(** [cont_owner state id] is [Some player] if continent [id] 
    is owned by [player], or [None] if [id] is not owned by anyone. *)
let cont_owner st cont = (cont_state st cont).owner

(** [player_nodes state player] is a list of the nodes
    owned by [player] in [state]. *)
let player_nodes st player =
  (* TODO this might be inefficient *)
  String_set.elements (player_state st player).nodes

(** [player_conts state player] is a list of the continents
    owned by [player] in [state]. *)
let player_conts st player =
  (* TODO this might be inefficient *)
  String_set.elements (player_state st player).conts

(** [player_army state player] is the total number of armies owned
    by [player] in [state]. This function performs the calculation
    as this information is not saved in the board state. *)
let player_army st player : army =
  List.fold_left (fun acc node -> acc + (node_army st node))
    0 (player_nodes st player)

(** [extract ex a] extracts the value from the option [a]
    if that option is [Some value] and raises [ex] otherwise. *)
let extract except (a : 'a option) =
  match a with
  | Some x -> x
  | None -> raise except

(** [player_reinforcements state player] is the total number of
    reinforcements that [player] recieves given the current board
    configuration. This includes reinforcements from the number
    of nodes ([max(floor(n/3),3)]) and the sum of all bonuses
    provided by controlling entire continents. *)
let player_reinforcements st player =
  (* territory reinforcements *)
  (max (List.length (player_nodes st player) / 3) 3)
  (* continent bonus *)
  + (List.fold_left (fun acc cont_id ->
      acc + (Board.cont_bonus st.board cont_id))
      0 (player_conts st player))

(** [set_army state node army] is the new state resulting from setting
    [node] to have [army] armies in [state]. *)
let set_army st node army =
  let ({nodes} : t) = st
  in let new_node_st = fun state ->
      Some {(extract (UnknownNode node) state) with army = army}
  in {st with nodes = String_map.update node new_node_st nodes}

(** [place_army state node army] is the new state resulting from adding
    [army] armies to [node] in [state]. This is a helper function
    that merely calls [set_army] internally. *)
let place_army st node army =
  set_army st node ((node_army st node) + army)

<<<<<<< HEAD
let player_color_from_node (st : t) (node_id : Board.node_id) = 
  match (node_owner st node_id) with
  | Some p -> Player.player_color p
  | None -> failwith "This node is owned by no player"

(** [dfs node visited] is a special implementation of a depth first search that
    will only go along monochromatic paths. 
    Returns a list of nodes visited. *)
let rec dfs (st : t) (n : node_id) (visited : node_id list) : node_id list =
  let rec internal (borders:node_id list) =
    match borders with
    | [] -> n::visited
    | child :: rest -> if ((not (List.mem child visited)) && 
                           (player_color_from_node st child = player_color_from_node st n))
      then dfs st child (n::visited) else internal rest in

  internal (Board.node_borders (board st) n)

(** [set_owner state node player] needs to accomplish several things:
=======
(** [set_owner state node player] is the new state resulting from
    changing ownership of [node] to [player] in [state].

    This function needs to accomplish several things:
>>>>>>> 728dc8c7
     - change owner of [node] to [player]
     - remove old owner from continents containing [node]
     - add [player] as owner of continents containing [node]
         newly controlled by [player] as a result
     - update controlled node and cont lists in player state *)
let set_owner (st : t) (node : node_id) (player : Player.t option) =
  (* this is a giant state transition function *)

  (* [update_map player_opt f map] runs [Map.replace] on [map]
      with option handling for [player_opt] and [f]. *)
  let update_map
      (player_opt : Player.t option)
      (f : player_state -> player_state)
      (map : player_state Player_map.t) =
    let replacer player'' state_opt =
      Some (f (extract (UnknownPlayer player'') state_opt))
    in match player_opt with
    | Some player' -> Player_map.update player' (replacer player') map
    | None -> map

  (* the previous owner of the target node *)
  in let prev_owner = node_owner st node
  (* all continents containing the target node *)
  in let node_conts = node_conts (board st) node
  (* the new state of the target node, with the owner updated *)
  in let new_node_st = fun state ->
      Some ({(extract (UnknownNode node) state)
             with owner = player} : node_state)

  (* [is_owner cont] is true iff [player] is the owner of [cont]
      after owning the target node. *)
  in let is_owner cont =
       List.for_all
         (fun n -> (n = node) || ((node_owner st n) = player))
         (cont_nodes (board st) cont)

  (* update state of new owner *)
  in let new_player_st
      ({nodes=nodes'; conts=conts'} : player_state) : player_state =
       {
         (* add node to list of controlled nodes *)
         nodes = String_set.add node nodes';
         (* add continents that the player now fully controls *)
         conts = List.fold_left
             (fun acc cont -> if is_owner cont
               then String_set.add cont acc else acc)
             conts' node_conts
       }

  (* update state of previous owner *)
  in let prev_player_st
      ({nodes=nodes'; conts=conts'} : player_state) : player_state =
       {
         (* remove node from list of controlled nodes *)
         nodes = String_set.remove node nodes';
         (* remove continents that the player no longer controls *)
         conts = List.fold_left
             (fun acc cont -> String_set.remove cont acc)
             conts' node_conts
       }

  (* make player owner of newly controlled continents and
     remove owner from continents no longer controlled by
     previous owner *)
  in let new_conts conts' player' = List.fold_left
         (fun acc cont ->
            String_map.update cont (fun cont_st_opt ->
                if is_owner cont then
                  (* this gives us a warning now,
                     but we may want to be able to add
                     additional record fields later *)
                  Some {(extract (UnknownCont cont) cont_st_opt)
                        with owner = player'}
                else None) conts'
         ) conts' node_conts

  (* state transition *)
  in let ({nodes; conts; players} : t) = st in
  {
    st with
    nodes = String_map.update node new_node_st nodes;
    conts = new_conts conts player;
    players = update_map player new_player_st players
              |> update_map prev_owner prev_player_st;
  }<|MERGE_RESOLUTION|>--- conflicted
+++ resolved
@@ -148,7 +148,6 @@
 let place_army st node army =
   set_army st node ((node_army st node) + army)
 
-<<<<<<< HEAD
 let player_color_from_node (st : t) (node_id : Board.node_id) = 
   match (node_owner st node_id) with
   | Some p -> Player.player_color p
@@ -160,20 +159,18 @@
 let rec dfs (st : t) (n : node_id) (visited : node_id list) : node_id list =
   let rec internal (borders:node_id list) =
     match borders with
-    | [] -> n::visited
-    | child :: rest -> if ((not (List.mem child visited)) && 
-                           (player_color_from_node st child = player_color_from_node st n))
+    | [] -> n :: visited
+    | child :: rest ->
+      if ((not (List.mem child visited))
+          && (player_color_from_node st child = player_color_from_node st n))
       then dfs st child (n::visited) else internal rest in
 
   internal (Board.node_borders (board st) n)
 
-(** [set_owner state node player] needs to accomplish several things:
-=======
 (** [set_owner state node player] is the new state resulting from
     changing ownership of [node] to [player] in [state].
 
     This function needs to accomplish several things:
->>>>>>> 728dc8c7
      - change owner of [node] to [player]
      - remove old owner from continents containing [node]
      - add [player] as owner of continents containing [node]
